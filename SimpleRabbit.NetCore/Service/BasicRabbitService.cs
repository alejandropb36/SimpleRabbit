--- conflicted
+++ resolved
@@ -1,157 +1,152 @@
-﻿using System;
-using System.Collections.Generic;
-using System.Linq;
-using System.Security.Authentication;
-using System.Threading;
-using RabbitMQ.Client;
-
-namespace SimpleRabbit.NetCore
-{
-    public interface IBasicRabbitService : IDisposable
-    {
-        IBasicProperties GetBasicProperties();
-        void Close();
-    }
-
-    public abstract class BasicRabbitService : IBasicRabbitService
-    {
-<<<<<<< HEAD
-=======
-        private const ushort DefaultRequestedHeartBeat = 5;
-        private const int DefaultNetworkRecoveryInterval = 10;
-        private const int Infinite = -1;
-        private const int TimerPeriod = 10000;
->>>>>>> 33cf6b60
-
-        private IList<string> _hostnames;
-        private ConnectionFactory _factory;
-        protected ConnectionFactory Factory
-        {
-            get
-            {
-                if (_factory != null)
-                {
-                    return _factory;
-                }
-
-                if (string.IsNullOrWhiteSpace(_config.Username) || string.IsNullOrWhiteSpace(_config.Password))
-                {
-                    throw new InvalidCredentialException("Rabbit Configuration: Username or Password is missing");
-                }
-
-                if (_config.Hostnames == null || !_config.Hostnames.Any())
-                {
-                    throw new ArgumentNullException(nameof(_config.Hostnames), "Rabbit Configuration: No Hostnames provided");
-                }
-
-                _hostnames = _config.Hostnames;
-
-                _factory = new ConnectionFactory
-                {
-                    UserName = _config.Username,
-                    Password = _config.Password,
-                    VirtualHost = string.IsNullOrWhiteSpace(_config.VirtualHost) ? ConnectionFactory.DefaultVHost : _config.VirtualHost,
-                    AutomaticRecoveryEnabled = _config.AutomaticRecoveryEnabled ?? true,
-                    NetworkRecoveryInterval = TimeSpan.FromSeconds(_config.NetworkRecoveryIntervalInSeconds ?? DefaultNetworkRecoveryInterval),
-                    TopologyRecoveryEnabled = _config.TopologyRecoveryEnabled ?? true,
-                    RequestedHeartbeat = _config.RequestedHeartBeat ?? DefaultRequestedHeartBeat,
-                };
-
-                return _factory;
-            }
-        }
-        private string ClientName =>
-            _config?.Name ?? 
-            Environment.GetEnvironmentVariable("COMPUTERNAME") ??
-            Environment.GetEnvironmentVariable("HOSTNAME");
-
-        private readonly RabbitConfiguration _config;
-
-        protected BasicRabbitService(RabbitConfiguration config)
-        {
-            _config = config;
-        }
-
-        private IConnection _connection;
-        /// <summary>
-        /// ClientName is used only for human reference from RabbitMQ UI.
-        /// </summary>
-        protected IConnection Connection => _connection ?? (_connection = Factory.CreateConnection(_hostnames, ClientName));
-
-        private IModel _channel;
-        protected IModel Channel => _channel ?? (_channel = Connection.CreateModel());
-
-        public IBasicProperties GetBasicProperties()
-        {
-            lock(this)
-            {
-                return Channel.CreateBasicProperties();
-            }
-        }
-
-        public void Close()
-        {
-            lock (this)
-            {
-                if (_disposed)
-                {
-                    return;
-                }
-
-                try
-                {
-                    try
-                    {
-                        _channel?.Dispose();
-                    }
-                    finally
-                    {
-                        _connection?.Dispose();
-                    }
-                }
-                finally
-                {
-                    _factory = null;
-                    _channel = null;
-                    _connection = null;
-                }
-            }
-        }
-
-        private bool _disposed;
-        public void Dispose()
-        {
-            Dispose(true);
-            GC.SuppressFinalize(this);
-        }
-
-
-        /// <summary>
-        /// Any additional things to clean up.
-        /// </summary>
-        protected virtual void Cleanup() { }
-
-        protected virtual void Dispose(bool disposing)
-        {
-            if (!disposing || _disposed)
-            {
-                return;
-            }
-
-            try
-            {
-                Cleanup();
-                Close();
-            }
-            finally
-            {
-                _disposed = true;
-            }
-        }
-
-        ~BasicRabbitService()
-        {
-            Dispose(false);
-        }
-    }
-}
+﻿using System;
+using System.Collections.Generic;
+using System.Linq;
+using System.Security.Authentication;
+using System.Threading;
+using RabbitMQ.Client;
+
+namespace SimpleRabbit.NetCore
+{
+    public interface IBasicRabbitService : IDisposable
+    {
+        IBasicProperties GetBasicProperties();
+        void Close();
+    }
+
+    public abstract class BasicRabbitService : IBasicRabbitService
+    {
+        private const ushort DefaultRequestedHeartBeat = 5;
+        private const int DefaultNetworkRecoveryInterval = 10;
+
+        private IList<string> _hostnames;
+        private ConnectionFactory _factory;
+        protected ConnectionFactory Factory
+        {
+            get
+            {
+                if (_factory != null)
+                {
+                    return _factory;
+                }
+
+                if (string.IsNullOrWhiteSpace(_config.Username) || string.IsNullOrWhiteSpace(_config.Password))
+                {
+                    throw new InvalidCredentialException("Rabbit Configuration: Username or Password is missing");
+                }
+
+                if (_config.Hostnames == null || !_config.Hostnames.Any())
+                {
+                    throw new ArgumentNullException(nameof(_config.Hostnames), "Rabbit Configuration: No Hostnames provided");
+                }
+
+                _hostnames = _config.Hostnames;
+
+                _factory = new ConnectionFactory
+                {
+                    UserName = _config.Username,
+                    Password = _config.Password,
+                    VirtualHost = string.IsNullOrWhiteSpace(_config.VirtualHost) ? ConnectionFactory.DefaultVHost : _config.VirtualHost,
+                    AutomaticRecoveryEnabled = _config.AutomaticRecoveryEnabled ?? true,
+                    NetworkRecoveryInterval = TimeSpan.FromSeconds(_config.NetworkRecoveryIntervalInSeconds ?? DefaultNetworkRecoveryInterval),
+                    TopologyRecoveryEnabled = _config.TopologyRecoveryEnabled ?? true,
+                    RequestedHeartbeat = _config.RequestedHeartBeat ?? DefaultRequestedHeartBeat,
+                };
+
+                return _factory;
+            }
+        }
+        private string ClientName =>
+            _config?.Name ?? 
+            Environment.GetEnvironmentVariable("COMPUTERNAME") ??
+            Environment.GetEnvironmentVariable("HOSTNAME");
+
+        private readonly RabbitConfiguration _config;
+
+        protected BasicRabbitService(RabbitConfiguration config)
+        {
+            _config = config;
+        }
+
+        private IConnection _connection;
+        /// <summary>
+        /// ClientName is used only for human reference from RabbitMQ UI.
+        /// </summary>
+        protected IConnection Connection => _connection ?? (_connection = Factory.CreateConnection(_hostnames, ClientName));
+
+        private IModel _channel;
+        protected IModel Channel => _channel ?? (_channel = Connection.CreateModel());
+
+        public IBasicProperties GetBasicProperties()
+        {
+            lock(this)
+            {
+                return Channel.CreateBasicProperties();
+            }
+        }
+
+        public void Close()
+        {
+            lock (this)
+            {
+                if (_disposed)
+                {
+                    return;
+                }
+
+                try
+                {
+                    try
+                    {
+                        _channel?.Dispose();
+                    }
+                    finally
+                    {
+                        _connection?.Dispose();
+                    }
+                }
+                finally
+                {
+                    _factory = null;
+                    _channel = null;
+                    _connection = null;
+                }
+            }
+        }
+
+        private bool _disposed;
+        public void Dispose()
+        {
+            Dispose(true);
+            GC.SuppressFinalize(this);
+        }
+
+
+        /// <summary>
+        /// Any additional things to clean up.
+        /// </summary>
+        protected virtual void Cleanup() { }
+
+        protected virtual void Dispose(bool disposing)
+        {
+            if (!disposing || _disposed)
+            {
+                return;
+            }
+
+            try
+            {
+                Cleanup();
+                Close();
+            }
+            finally
+            {
+                _disposed = true;
+            }
+        }
+
+        ~BasicRabbitService()
+        {
+            Dispose(false);
+        }
+    }
+}