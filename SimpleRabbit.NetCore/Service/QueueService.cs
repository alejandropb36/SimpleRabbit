--- conflicted
+++ resolved
@@ -1,249 +1,233 @@
-﻿using System;
-using Timer = System.Timers.Timer;
-using Microsoft.Extensions.Logging;
-using RabbitMQ.Client;
-using RabbitMQ.Client.Events;
-using System.Collections.Generic;
-using System.Collections.Concurrent;
-
-namespace SimpleRabbit.NetCore
-{
-    public interface IQueueService : IBasicRabbitService
-    {
-        void Start(string queue, string tag, IMessageHandler handler, ushort prefetch = 1);
-        void Start(QueueConfiguration subscriberConfiguration, IMessageHandler handler);
-        void Stop();
-    }
-
-    public class QueueService : BasicRabbitService, IQueueService
-    {
-        private const int MaxRetryInterval = 120;
-        private const int DefaultRetryInterval = 15;
-
-        private readonly ILogger<QueueService> _logger;
-
-        private readonly Timer _timer;
-        private QueueConfiguration _queueServiceParams;
-        private IMessageHandler _handler;
-        private TimeSpan RetryInterval => TimeSpan.FromSeconds(_queueServiceParams?.RetryIntervalInSeconds ?? DefaultRetryInterval);
-        
-        private int _retryCount;
-
-        private ConcurrentBag<ulong> _toBeNackedMessages = new ConcurrentBag<ulong>();
-
-        public QueueService(RabbitConfiguration options, ILogger<QueueService> logger) : base(options)
-        {
-            _logger = logger;
-
-            _timer = new Timer
-            {
-                AutoReset = false,
-            };
-
-            _timer.Elapsed += (sender, args) =>
-            {
-                _timer.Stop();
-                TimerActivation();
-            };
-        }
-
-        public void Start(string queue, string tag, IMessageHandler handler, ushort prefetch = 1)
-        {
-            _queueServiceParams = new QueueConfiguration
-            {
-                PrefetchCount = prefetch,
-                QueueName = queue,
-                ConsumerTag = tag,
-            };
-            _handler = handler;
-
-            Start();
-        }
-
-        public void Start(QueueConfiguration subscriberConfiguration, IMessageHandler handler)
-        {
-            _queueServiceParams = subscriberConfiguration;
-            _handler = handler;
-
-            Start();
-        }
-
-        private void Start()
-        {
-            Stop();
-            if (_handler == null)
-            {
-                throw new ArgumentNullException(nameof(_handler), $"No handler provided for {_queueServiceParams.ConsumerTag} => {_queueServiceParams.QueueName}");
-            }
-
-            try
-            {
-                var consumer = new EventingBasicConsumer(Channel);
-                consumer.Received += ReceiveEvent;
-
-                Channel.BasicQos(0, _queueServiceParams.PrefetchCount ?? 1, false);
-                Channel.BasicConsume(_queueServiceParams.QueueName, false, _queueServiceParams.ConsumerTag, consumer);
-            }
-            catch (Exception e)
-            {
-                _logger.LogError(e, $"{_queueServiceParams.QueueName} -> {e.Message}");
-                RestartIn(RetryInterval);
-            }
-        }
-
-
-        private void ReceiveEvent(object sender, BasicDeliverEventArgs args)
-        {
-            var channel = (sender as EventingBasicConsumer)?.Model;
-            if (channel == null) throw new ArgumentNullException(nameof(sender), "Model null in received consumer event.");
-
-            try
-            {
-                var message = new BasicMessage(args, channel, _queueServiceParams.QueueName,
-                    () => OnError(sender,args));
-
-                if (_handler.Process(message))
-                {
-                    channel.BasicAck(args.DeliveryTag, false);
-                }
-                _retryCount = 0;
-            }
-            catch (Exception ex)
-            {
-                // error processing message
-                _logger.LogError(ex, $"{ex.Message} -> {args.DeliveryTag}: {args.BasicProperties.MessageId}");
-                RestartIn(RetryInterval);
-            }
-        }
-<<<<<<< HEAD
-=======
-
-        private void OnError(object sender, BasicDeliverEventArgs message)
-        {
-            try
-            {
-                var channel = (sender as IBasicConsumer)?.Model;
-
-                switch (_queueServiceParams.OnErrorAction)
-                {
-                    case QueueConfiguration.ErrorAction.DropAfterOneRedelivery:
-                    {
-                        if (message.Redelivered)
-                        {
-                            goto case QueueConfiguration.ErrorAction.DropMessage;
-                        }
-                        channel.BasicNack(message.DeliveryTag, false, true);
-                        _logger.LogInformation($" -> nacked message on queue {_queueServiceParams.QueueName}");
-                        return;
-                    }
-                    case QueueConfiguration.ErrorAction.DropMessage:
-                    {
-                        channel.BasicNack(message.DeliveryTag, false, false);
-                        _logger.LogInformation($" -> dropped message on queue {_queueServiceParams.QueueName}");
-                        return;
-                    }
-                    case QueueConfiguration.ErrorAction.NackOnException:
-                    {
-                        if (channel == null || channel.IsClosed)
-                        {
-                            RestartIn(RetryInterval);
-                        }
-                        else
-                        {
-                            //queue up message to be nacked on restart.
-                            _toBeNackedMessages.Add(message.DeliveryTag);
-                            RestartIn(RetryInterval);
-                        }
-                        return;
-                    }
-                    case QueueConfiguration.ErrorAction.RestartConnection:
-                    default:
-                    {
-                       
-                        RestartIn(RetryInterval);
-                        return;
-                    }
-                }
-            }
-            catch (Exception e)
-            {
-                _logger.LogError(e, $"An error occured while trying to handle another error, restarting connection");
-                RestartIn(RetryInterval);
-                return;
-            }
-        }
-
-        private void RestartIn(TimeSpan waitInterval)
-        {
-            if (_timer.Enabled)
-            {
-                // another message has already triggered an error.
-                return;
-                
-            }
-
-            if (_queueServiceParams.OnErrorAction == QueueConfiguration.ErrorAction.RestartConnection)
-            {
-                try
-                {
-                    //take note of blocking if clearing connection here
-                    //https://github.com/rabbitmq/rabbitmq-dotnet-client/issues/341
-                    // attempt to stop the event consumption.
-                    Channel?.BasicCancel(_queueServiceParams.ConsumerTag);
-                }
-                catch
-                {
-                    // ignored
-                }
-            }
-
-            _retryCount++;
-            var interval = waitInterval.TotalSeconds * (_queueServiceParams.AutoBackOff ? _retryCount : 1) % MaxRetryInterval;
-
-            _timer.Interval = interval * 1000; // seconds
-            _logger.LogInformation($" -> restarting in {interval} seconds ({_retryCount}).");
-            _timer.Start();
-        }
-
-        private void TimerActivation()
-        {
-            switch (_queueServiceParams.OnErrorAction)
-            {
-                case QueueConfiguration.ErrorAction.NackOnException:
-                {
-                    foreach (var message in _toBeNackedMessages)
-                    {
-                        Channel.BasicNack(message, false, false);
-                    }
-                    _toBeNackedMessages.Clear();
-                    return;
-                }
-                case QueueConfiguration.ErrorAction.RestartConnection:
-                default:
-                {
-                    Start();
-                    return;
-                }
-            }
-        }
-
-        public void Stop()
-        {
-            Close();
-        }
-
-        
-
-        protected override void OnWatchdogExecution()
-        {
-            if (LastWatchDogTicks >= DateTime.UtcNow.AddSeconds(-300).Ticks)
-            {
-                return;
-            }
-
-            LastWatchDogTicks = DateTime.UtcNow.AddMinutes(5).Ticks;
-            RestartIn(new TimeSpan(0, 0, 10));
-        }
->>>>>>> 33cf6b60
-    }
-}
+﻿using System;
+using Timer = System.Timers.Timer;
+using Microsoft.Extensions.Logging;
+using RabbitMQ.Client;
+using RabbitMQ.Client.Events;
+using System.Collections.Generic;
+using System.Collections.Concurrent;
+
+namespace SimpleRabbit.NetCore
+{
+    public interface IQueueService : IBasicRabbitService
+    {
+        void Start(string queue, string tag, IMessageHandler handler, ushort prefetch = 1);
+        void Start(QueueConfiguration subscriberConfiguration, IMessageHandler handler);
+        void Stop();
+    }
+
+    public class QueueService : BasicRabbitService, IQueueService
+    {
+        private const int MaxRetryInterval = 120;
+        private const int DefaultRetryInterval = 15;
+
+        private readonly ILogger<QueueService> _logger;
+
+        private readonly Timer _timer;
+        private QueueConfiguration _queueServiceParams;
+        private IMessageHandler _handler;
+        private TimeSpan RetryInterval => TimeSpan.FromSeconds(_queueServiceParams?.RetryIntervalInSeconds ?? DefaultRetryInterval);
+        
+        private int _retryCount;
+
+        private ConcurrentBag<ulong> _toBeNackedMessages = new ConcurrentBag<ulong>();
+
+        public QueueService(RabbitConfiguration options, ILogger<QueueService> logger) : base(options)
+        {
+            _logger = logger;
+
+            _timer = new Timer
+            {
+                AutoReset = false,
+            };
+
+            _timer.Elapsed += (sender, args) =>
+            {
+                _timer.Stop();
+                TimerActivation();
+            };
+        }
+
+        public void Start(string queue, string tag, IMessageHandler handler, ushort prefetch = 1)
+        {
+            _queueServiceParams = new QueueConfiguration
+            {
+                PrefetchCount = prefetch,
+                QueueName = queue,
+                ConsumerTag = tag,
+            };
+            _handler = handler;
+
+            Start();
+        }
+
+        public void Start(QueueConfiguration subscriberConfiguration, IMessageHandler handler)
+        {
+            _queueServiceParams = subscriberConfiguration;
+            _handler = handler;
+
+            Start();
+        }
+
+        private void Start()
+        {
+            Stop();
+            if (_handler == null)
+            {
+                throw new ArgumentNullException(nameof(_handler), $"No handler provided for {_queueServiceParams.ConsumerTag} => {_queueServiceParams.QueueName}");
+            }
+
+            try
+            {
+                var consumer = new EventingBasicConsumer(Channel);
+                consumer.Received += ReceiveEvent;
+
+                Channel.BasicQos(0, _queueServiceParams.PrefetchCount ?? 1, false);
+                Channel.BasicConsume(_queueServiceParams.QueueName, false, _queueServiceParams.ConsumerTag, consumer);
+            }
+            catch (Exception e)
+            {
+                _logger.LogError(e, $"{_queueServiceParams.QueueName} -> {e.Message}");
+                RestartIn(RetryInterval);
+            }
+        }
+
+
+        private void ReceiveEvent(object sender, BasicDeliverEventArgs args)
+        {
+            var channel = (sender as EventingBasicConsumer)?.Model;
+            if (channel == null) throw new ArgumentNullException(nameof(sender), "Model null in received consumer event.");
+
+            try
+            {
+                var message = new BasicMessage(args, channel, _queueServiceParams.QueueName,
+                    () => OnError(sender,args));
+
+                if (_handler.Process(message))
+                {
+                    channel.BasicAck(args.DeliveryTag, false);
+                }
+                _retryCount = 0;
+            }
+            catch (Exception ex)
+            {
+                // error processing message
+                _logger.LogError(ex, $"{ex.Message} -> {args.DeliveryTag}: {args.BasicProperties.MessageId}");
+                RestartIn(RetryInterval);
+            }
+        }
+
+        private void OnError(object sender, BasicDeliverEventArgs message)
+        {
+            try
+            {
+                var channel = (sender as IBasicConsumer)?.Model;
+
+                switch (_queueServiceParams.OnErrorAction)
+                {
+                    case QueueConfiguration.ErrorAction.DropAfterOneRedelivery:
+                    {
+                        if (message.Redelivered)
+                        {
+                            goto case QueueConfiguration.ErrorAction.DropMessage;
+                        }
+                        channel.BasicNack(message.DeliveryTag, false, true);
+                        _logger.LogInformation($" -> nacked message on queue {_queueServiceParams.QueueName}");
+                        return;
+                    }
+                    case QueueConfiguration.ErrorAction.DropMessage:
+                    {
+                        channel.BasicNack(message.DeliveryTag, false, false);
+                        _logger.LogInformation($" -> dropped message on queue {_queueServiceParams.QueueName}");
+                        return;
+                    }
+                    case QueueConfiguration.ErrorAction.NackOnException:
+                    {
+                        if (channel == null || channel.IsClosed)
+                        {
+                            RestartIn(RetryInterval);
+                        }
+                        else
+                        {
+                            //queue up message to be nacked on restart.
+                            _toBeNackedMessages.Add(message.DeliveryTag);
+                            RestartIn(RetryInterval);
+                        }
+                        return;
+                    }
+                    case QueueConfiguration.ErrorAction.RestartConnection:
+                    default:
+                    {
+                       
+                        RestartIn(RetryInterval);
+                        return;
+                    }
+                }
+            }
+            catch (Exception e)
+            {
+                _logger.LogError(e, $"An error occured while trying to handle another error, restarting connection");
+                RestartIn(RetryInterval);
+                return;
+            }
+        }
+
+        private void RestartIn(TimeSpan waitInterval)
+        {
+            if (_timer.Enabled)
+            {
+                // another message has already triggered an error.
+                return;
+                
+            }
+
+            if (_queueServiceParams.OnErrorAction == QueueConfiguration.ErrorAction.RestartConnection)
+            {
+                try
+                {
+                    //take note of blocking if clearing connection here
+                    //https://github.com/rabbitmq/rabbitmq-dotnet-client/issues/341
+                    // attempt to stop the event consumption.
+                    Channel?.BasicCancel(_queueServiceParams.ConsumerTag);
+                }
+                catch
+                {
+                    // ignored
+                }
+            }
+
+            _retryCount++;
+            var interval = waitInterval.TotalSeconds * (_queueServiceParams.AutoBackOff ? _retryCount : 1) % MaxRetryInterval;
+
+            _timer.Interval = interval * 1000; // seconds
+            _logger.LogInformation($" -> restarting in {interval} seconds ({_retryCount}).");
+            _timer.Start();
+        }
+
+        private void TimerActivation()
+        {
+            switch (_queueServiceParams.OnErrorAction)
+            {
+                case QueueConfiguration.ErrorAction.NackOnException:
+                {
+                    foreach (var message in _toBeNackedMessages)
+                    {
+                        Channel.BasicNack(message, false, false);
+                    }
+                    _toBeNackedMessages.Clear();
+                    return;
+                }
+                case QueueConfiguration.ErrorAction.RestartConnection:
+                default:
+                {
+                    Start();
+                    return;
+                }
+            }
+        }
+
+        public void Stop()
+        {
+            Close();
+        }
+    }
+}